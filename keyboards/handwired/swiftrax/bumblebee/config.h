--- conflicted
+++ resolved
@@ -17,14 +17,6 @@
 
 #pragma once
 
-<<<<<<< HEAD
-
-/* key matrix size */
-#define MATRIX_ROWS 8
-#define MATRIX_COLS 8
-
-=======
->>>>>>> 7a099b7e
 // ROWS: Top to bottom, COLS: Left to right
 
 #define MATRIX_ROW_PINS { B0, B1, B2, B3, F4, F5, F6, F7 }
@@ -33,12 +25,6 @@
 /* COL2ROW or ROW2COL */
 #define DIODE_DIRECTION ROW2COL
 
-<<<<<<< HEAD
-=======
-/* define if matrix has ghost */
-//#define MATRIX_HAS_GHOST
-
->>>>>>> 7a099b7e
 /* Encoder */
 #define ENCODERS_PAD_A { C6 }
 #define ENCODERS_PAD_B { B6 }
