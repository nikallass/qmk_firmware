--- conflicted
+++ resolved
@@ -7,11 +7,7 @@
 # Build Options
 #   change yes to no to disable
 #
-<<<<<<< HEAD
 BOOTMAGIC_ENABLE = no       # Enable Bootmagic Lite
-=======
-BOOTMAGIC_ENABLE = no       # Virtual DIP switch configuration
->>>>>>> 4c93c350
 MOUSEKEY_ENABLE = yes       # Mouse keys
 EXTRAKEY_ENABLE = yes       # Audio control and System control
 CONSOLE_ENABLE = yes        # Console for debug
