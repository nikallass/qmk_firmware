--- conflicted
+++ resolved
@@ -74,13 +74,8 @@
  */
 [_FN] = LAYOUT(
   _______, KC_F1,   KC_F2,   KC_F3,   KC_F4,   KC_F5,   KC_F6,   KC_F7,   KC_F8,   KC_F10,  KC_F11,  KC_F12,
-<<<<<<< HEAD
-  _______, _______, _______, _______, _______, _______, _______, DE_UDIA, KC_F9,   DE_ODIA, _______, KC_DEL,
+  _______, _______, _______, _______, _______, _______, _______, DE_UDIA, KC_F9,   DE_ODIA, KC_PSCR, KC_DEL,
   QK_LOCK, DE_ADIA, DE_SS,   _______, _______, G_1,     _______, RGB_M_P, RGB_M_SW,RGB_M_SN,_______, _______,
-=======
-  _______, _______, _______, _______, _______, _______, _______, DE_UDIA, KC_F9,   DE_ODIA, KC_PSCR, KC_DEL,
-  KC_LOCK, DE_ADIA, DE_SS,   _______, _______, G_1,     _______, RGB_M_P, RGB_M_SW,RGB_M_SN,_______, _______,
->>>>>>> e3a97eb1
   _______, _______, _______, _______, _______, _______, _______, RGB_HUD, RGB_TOG, RGB_HUI, KC_PGUP, _______,
   XXXXXXX, _______, XXXXXXX, XXXXXXX, XXXXXXX,      _______,     XXXXXXX, XXXXXXX, KC_HOME, KC_PGDN, KC_END
 ),
