/*
 * Copyright 2021 Quentin LEBASTARD <qlebastard@gmail.com>
 * Copyright 2021 Charly Delay <charly@codesink.dev> (@0xcharly)
 *
 * This program is free software: you can redistribute it and/or modify
 * it under the terms of the GNU General Public License as published by
 * the Free Software Foundation, either version 2 of the License, or
 * (at your option) any later version.
 *
 * This program is distributed in the hope that it will be useful,
 * but WITHOUT ANY WARRANTY; without even the implied warranty of
 * MERCHANTABILITY or FITNESS FOR A PARTICULAR PURPOSE.  See the
 * GNU General Public License for more details.
 *
 * You should have received a copy of the GNU General Public License
 * along with this program.  If not, see <http://www.gnu.org/licenses/>.
 */

#pragma once

/* Key matrix configuration. */
#define MATRIX_ROWS 8 // Rows are doubled-up.
#define MATRIX_COLS 5

#define DIODE_DIRECTION ROW2COL

/* Set 0 if debouncing isn't needed. */
#define DEBOUNCE 5

/* Trackball angle adjustment. */
#define ROTATIONAL_TRANSFORM_ANGLE -25

/* RGB settings. */
#ifdef RGB_MATRIX_ENABLE
<<<<<<< HEAD
#    define SPLIT_TRANSPORT_MIRROR
#    define RGB_MATRIX_LED_COUNT RGBLED_NUM
=======
#    define RGBLED_NUM 36
#    define RGBLED_SPLIT \
        { 18, 18 }
#    define DRIVER_LED_TOTAL RGBLED_NUM
>>>>>>> 06a3801a
#    define RGB_MATRIX_SPLIT RGBLED_SPLIT
#endif<|MERGE_RESOLUTION|>--- conflicted
+++ resolved
@@ -32,14 +32,7 @@
 
 /* RGB settings. */
 #ifdef RGB_MATRIX_ENABLE
-<<<<<<< HEAD
-#    define SPLIT_TRANSPORT_MIRROR
-#    define RGB_MATRIX_LED_COUNT RGBLED_NUM
-=======
-#    define RGBLED_NUM 36
-#    define RGBLED_SPLIT \
+#    define RGB_MATRIX_LED_COUNT 36
+#    define RGB_MATRIX_SPLIT \
         { 18, 18 }
-#    define DRIVER_LED_TOTAL RGBLED_NUM
->>>>>>> 06a3801a
-#    define RGB_MATRIX_SPLIT RGBLED_SPLIT
 #endif